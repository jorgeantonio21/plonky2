//! Loads each kernel assembly file and concatenates them.

use itertools::Itertools;
use once_cell::sync::Lazy;

use super::assembler::{assemble, Kernel};
use crate::cpu::kernel::constants::evm_constants;
use crate::cpu::kernel::parser::parse;

pub static KERNEL: Lazy<Kernel> = Lazy::new(combined_kernel);

pub(crate) fn combined_kernel() -> Kernel {
    let files = vec![
        "global jumped_to_0: PANIC",
        "global jumped_to_1: PANIC",
        include_str!("asm/bignum/add.asm"),
        include_str!("asm/bignum/addmul.asm"),
        include_str!("asm/bignum/cmp.asm"),
        include_str!("asm/bignum/iszero.asm"),
        include_str!("asm/bignum/mul.asm"),
        include_str!("asm/bignum/shr.asm"),
        include_str!("asm/bignum/util.asm"),
        include_str!("asm/core/bootloader.asm"),
        include_str!("asm/core/call.asm"),
        include_str!("asm/core/create.asm"),
        include_str!("asm/core/create_addresses.asm"),
        include_str!("asm/core/gas.asm"),
        include_str!("asm/core/intrinsic_gas.asm"),
        include_str!("asm/core/invalid.asm"),
        include_str!("asm/core/jumpdest_analysis.asm"),
        include_str!("asm/core/nonce.asm"),
        include_str!("asm/core/process_txn.asm"),
        include_str!("asm/core/syscall.asm"),
        include_str!("asm/core/syscall_stubs.asm"),
        include_str!("asm/core/terminate.asm"),
        include_str!("asm/core/transfer.asm"),
        include_str!("asm/core/util.asm"),
<<<<<<< HEAD
        include_str!("asm/curve/bls381/util.asm"),
=======
        include_str!("asm/core/access_lists.asm"),
>>>>>>> ce22d945
        include_str!("asm/curve/bn254/curve_arithmetic/constants.asm"),
        include_str!("asm/curve/bn254/curve_arithmetic/curve_add.asm"),
        include_str!("asm/curve/bn254/curve_arithmetic/curve_mul.asm"),
        include_str!("asm/curve/bn254/curve_arithmetic/glv.asm"),
        include_str!("asm/curve/bn254/curve_arithmetic/invariant_exponent.asm"),
        include_str!("asm/curve/bn254/curve_arithmetic/msm.asm"),
        include_str!("asm/curve/bn254/curve_arithmetic/precomputation.asm"),
        include_str!("asm/curve/bn254/curve_arithmetic/tate_pairing.asm"),
        include_str!("asm/curve/bn254/field_arithmetic/inverse.asm"),
        include_str!("asm/curve/bn254/field_arithmetic/degree_6_mul.asm"),
        include_str!("asm/curve/bn254/field_arithmetic/degree_12_mul.asm"),
        include_str!("asm/curve/bn254/field_arithmetic/frobenius.asm"),
        include_str!("asm/curve/bn254/field_arithmetic/util.asm"),
        include_str!("asm/curve/common.asm"),
        include_str!("asm/curve/secp256k1/curve_add.asm"),
        include_str!("asm/curve/secp256k1/ecrecover.asm"),
        include_str!("asm/curve/secp256k1/inverse_scalar.asm"),
        include_str!("asm/curve/secp256k1/lift_x.asm"),
        include_str!("asm/curve/secp256k1/moddiv.asm"),
        include_str!("asm/curve/secp256k1/glv.asm"),
        include_str!("asm/curve/secp256k1/precomputation.asm"),
        include_str!("asm/curve/wnaf.asm"),
        include_str!("asm/exp.asm"),
        include_str!("asm/halt.asm"),
        include_str!("asm/hash/blake2b/addresses.asm"),
        include_str!("asm/hash/blake2b/compression.asm"),
        include_str!("asm/hash/blake2b/g_functions.asm"),
        include_str!("asm/hash/blake2b/hash.asm"),
        include_str!("asm/hash/blake2b/iv.asm"),
        include_str!("asm/hash/blake2b/main.asm"),
        include_str!("asm/hash/blake2b/ops.asm"),
        include_str!("asm/hash/blake2b/permutations.asm"),
        include_str!("asm/hash/ripemd/box.asm"),
        include_str!("asm/hash/ripemd/compression.asm"),
        include_str!("asm/hash/ripemd/constants.asm"),
        include_str!("asm/hash/ripemd/functions.asm"),
        include_str!("asm/hash/ripemd/main.asm"),
        include_str!("asm/hash/ripemd/update.asm"),
        include_str!("asm/hash/sha2/compression.asm"),
        include_str!("asm/hash/sha2/constants.asm"),
        include_str!("asm/hash/sha2/main.asm"),
        include_str!("asm/hash/sha2/message_schedule.asm"),
        include_str!("asm/hash/sha2/ops.asm"),
        include_str!("asm/hash/sha2/temp_words.asm"),
        include_str!("asm/hash/sha2/write_length.asm"),
        include_str!("asm/main.asm"),
        include_str!("asm/memory/core.asm"),
        include_str!("asm/memory/memcpy.asm"),
        include_str!("asm/memory/memset.asm"),
        include_str!("asm/memory/metadata.asm"),
        include_str!("asm/memory/packing.asm"),
        include_str!("asm/memory/syscalls.asm"),
        include_str!("asm/memory/txn_fields.asm"),
        include_str!("asm/mpt/accounts.asm"),
        include_str!("asm/mpt/delete/delete.asm"),
        include_str!("asm/mpt/hash/hash.asm"),
        include_str!("asm/mpt/hash/hash_trie_specific.asm"),
        include_str!("asm/mpt/hex_prefix.asm"),
        include_str!("asm/mpt/insert/insert.asm"),
        include_str!("asm/mpt/insert/insert_extension.asm"),
        include_str!("asm/mpt/insert/insert_leaf.asm"),
        include_str!("asm/mpt/insert/insert_trie_specific.asm"),
        include_str!("asm/mpt/load/load.asm"),
        include_str!("asm/mpt/load/load_trie_specific.asm"),
        include_str!("asm/mpt/read.asm"),
        include_str!("asm/mpt/storage/storage_read.asm"),
        include_str!("asm/mpt/storage/storage_write.asm"),
        include_str!("asm/mpt/util.asm"),
        include_str!("asm/rlp/decode.asm"),
        include_str!("asm/rlp/encode.asm"),
        include_str!("asm/rlp/encode_rlp_string.asm"),
        include_str!("asm/rlp/num_bytes.asm"),
        include_str!("asm/rlp/read_to_memory.asm"),
        include_str!("asm/shift.asm"),
        include_str!("asm/transactions/common_decoding.asm"),
        include_str!("asm/transactions/router.asm"),
        include_str!("asm/transactions/type_0.asm"),
        include_str!("asm/transactions/type_1.asm"),
        include_str!("asm/transactions/type_2.asm"),
        include_str!("asm/util/assertions.asm"),
        include_str!("asm/util/basic_macros.asm"),
        include_str!("asm/util/keccak.asm"),
        include_str!("asm/account_code.asm"),
        include_str!("asm/balance.asm"),
    ];

    let parsed_files = files.iter().map(|f| parse(f)).collect_vec();
    assemble(parsed_files, evm_constants(), true)
}

#[cfg(test)]
mod tests {
    use env_logger::{try_init_from_env, Env, DEFAULT_FILTER_ENV};
    use log::debug;

    use crate::cpu::kernel::aggregator::combined_kernel;

    #[test]
    fn make_kernel() {
        let _ = try_init_from_env(Env::default().filter_or(DEFAULT_FILTER_ENV, "debug"));

        // Make sure we can parse and assemble the entire kernel.
        let kernel = combined_kernel();
        debug!("Total kernel size: {} bytes", kernel.code.len());
    }
}<|MERGE_RESOLUTION|>--- conflicted
+++ resolved
@@ -35,11 +35,8 @@
         include_str!("asm/core/terminate.asm"),
         include_str!("asm/core/transfer.asm"),
         include_str!("asm/core/util.asm"),
-<<<<<<< HEAD
+        include_str!("asm/core/access_lists.asm"),
         include_str!("asm/curve/bls381/util.asm"),
-=======
-        include_str!("asm/core/access_lists.asm"),
->>>>>>> ce22d945
         include_str!("asm/curve/bn254/curve_arithmetic/constants.asm"),
         include_str!("asm/curve/bn254/curve_arithmetic/curve_add.asm"),
         include_str!("asm/curve/bn254/curve_arithmetic/curve_mul.asm"),
