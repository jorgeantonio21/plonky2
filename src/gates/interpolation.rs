--- conflicted
+++ resolved
@@ -20,23 +20,13 @@
 /// with the given size, and whose values are extension field elements, given by input wires.
 /// Outputs the evaluation of the interpolant at a given (extension field) evaluation point.
 #[derive(Clone, Debug)]
-<<<<<<< HEAD
-pub(crate) struct InterpolationGate<F: Extendable<D>, const D: usize> {
-    pub num_points: usize,
-    _phantom: PhantomData<F>,
-}
-
-impl<F: Extendable<D>, const D: usize> InterpolationGate<F, D> {
-    pub fn new(num_points: usize) -> Self {
-=======
 pub(crate) struct InterpolationGate<F: RichField + Extendable<D>, const D: usize> {
     pub subgroup_bits: usize,
     _phantom: PhantomData<F>,
 }
 
-impl<F: RichField + Extendable<D>, const D: usize> InterpolationGate<F, D> {
+impl<F: Extendable<D>, const D: usize> InterpolationGate<F, D> {
     pub fn new(subgroup_bits: usize) -> Self {
->>>>>>> b2264752
         Self {
             subgroup_bits,
             _phantom: PhantomData,
@@ -365,14 +355,10 @@
 
     #[test]
     fn eval_fns() -> Result<()> {
-<<<<<<< HEAD
         const D: usize = 2;
         type C = PoseidonGoldilocksConfig;
         type F = <C as GenericConfig<D>>::F;
-        test_eval_fns::<F, C, _, D>(InterpolationGate::new(4))
-=======
-        test_eval_fns::<GoldilocksField, _, 4>(InterpolationGate::new(2))
->>>>>>> b2264752
+        test_eval_fns::<F, C, _, D>(InterpolationGate::new(2))
     }
 
     #[test]
